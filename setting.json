{
    "path": {
        "data": "data",
        "code": "code",
        "log": "log",
        "model": "model",
        "state_dict": "state_dict",
        "submit": "submit",
        "train": "train",
        "valid": "valid",
        "ensemble": "ensemble"
    },

    "file_name": {
        "train": "2023-05-22_train_data",
        "test": "2023-05-22_test_data"
    },


    "seed": 42,
    "device": "cuda",

    "fixed_train_columns": [
        "user_id",
        "question_id",
        "answer_code"
    ],

    "fixed_embedding_columns": [
        "question_id"
    ],

    "selective_train_columns": [
        "test_id",
        "knowledge_tag"
    ],

    "selective_embedding_columns": [
        "test_id",
        "knowledge_tag"
    ],

    "predict_column": "answer_code",


    "train_valid_split": 0.9,


    "model_name": "lstm_attn",
    "loss_fn": "BCEWLL",
    "optimizer": "ADAM",
    "scheduler": "plateau",
    "epoch": 10,
    "batch_size": 16,
    "num_workers": 1,
<<<<<<< HEAD
    "wandb_activate" : 1, 
    "patience" : 10,
=======
    "wandb_activate" : 1,

>>>>>>> 7cf7e242

    "adam": {
        "learn_rate": 0.0001,
        "weight_decay": 0.01
    },


    "plateau":   {
        "patience": 10,
        "factor": 0.5,
        "mode": "max",
        "verbose": true
    },


    "lstm": {
        "embedding_dim": 21,
        "input_dim": 64,
        "output_dim": 64,
        "max_seq_len": 20,
        "n_layers": 2,
        "dense_layer_dim": [16, 4]
    },

    "lstm_attn":    {
        "embedding_dim": 21,
        "input_dim": 64,
        "output_dim": 64,
        "max_seq_len": 20,
        "n_layers": 2,
        "n_heads": 2,
        "drop_out": 0.2,
        "dense_layer_dim": [16, 4]
    },

    "bert": {
        "embedding_dim": 21,
        "input_dim": 64,
        "max_seq_len": 20,
        "n_layers": 2,
        "n_heads": 2,
        "dense_layer_dim": [16, 4]
    },

    "lgcn": {
        "embedding_dim": 64,
        "num_layers": 1,
        "alpha": 0
    }
}<|MERGE_RESOLUTION|>--- conflicted
+++ resolved
@@ -53,13 +53,9 @@
     "epoch": 10,
     "batch_size": 16,
     "num_workers": 1,
-<<<<<<< HEAD
     "wandb_activate" : 1, 
     "patience" : 10,
-=======
-    "wandb_activate" : 1,
 
->>>>>>> 7cf7e242
 
     "adam": {
         "learn_rate": 0.0001,
