{
    "path": {
        "data": "data",
        "code": "code",
        "log": "log",
        "model": "model",
        "state_dict": "state_dict",
        "submit": "submit",
        "train": "train",
        "valid": "valid",
        "ensemble": "ensemble",
        "best_model": "best_model"
    },

    "file_name": {
        "train": "2023-05-22_train_data",
        "test": "2023-05-22_test_data"
    },

    "save_name": "",
    "num_kfolds": 3, 

    "seed": 42,
    "device": "cuda",

    "fixed_train_columns": [
        "user_id",
        "question_id",
        "answer_code"
    ],

    "fixed_embedding_columns": [
        "question_id"
    ],

    "selective_train_columns": [
        "test_id",
        "knowledge_tag"
    ],

    "selective_embedding_columns": [
        "test_id",
        "knowledge_tag"
    ],

    "predict_column": "answer_code",


<<<<<<< HEAD
    "train_valid_split": 0.99,
    "max_train_length": 100,
    "extra_split": true,
=======
    "train_valid_split": 0.9,
>>>>>>> ccb9f8dd


    "model_name": "lstm_attn",
    "loss_fn": "BCEWLL",
    "optimizer": "ADAM",
    "scheduler": "plateau",
    "epoch": 10,
    "batch_size": 16,
    "num_workers": 1,
<<<<<<< HEAD
    "wandb_activate" : 1,
=======
    "wandb_activate" : 1, 
    "patience" : 10,
    "best_model_activate": 1,
>>>>>>> ccb9f8dd


    "adam": {
        "learn_rate": 0.0001,
        "weight_decay": 0.01
    },


    "plateau":   {
        "patience": 10,
        "factor": 0.5,
        "mode": "max",
        "verbose": true
    },


    "lstm": {
        "embedding_dim": 21,
        "input_dim": 64,
        "output_dim": 64,
        "max_seq_len": 20,
        "n_layers": 2,
        "dense_layer_dim": [16, 4]
    },

    "lstm_attn":    {
        "embedding_dim": 21,
        "input_dim": 64,
        "output_dim": 64,
        "max_seq_len": 20,
        "n_layers": 2,
        "n_heads": 2,
        "drop_out": 0.2,
        "dense_layer_dim": [16, 4]
    },

    "bert": {
        "embedding_dim": 21,
        "input_dim": 64,
        "max_seq_len": 20,
        "n_layers": 2,
        "n_heads": 2,
        "dense_layer_dim": [16, 4]
    },

    "lgcn": {
        "embedding_dim": 64,
        "num_layers": 1,
        "alpha": 0
    }
}<|MERGE_RESOLUTION|>--- conflicted
+++ resolved
@@ -18,7 +18,7 @@
     },
 
     "save_name": "",
-    "num_kfolds": 3, 
+    "num_kfolds": 3,
 
     "seed": 42,
     "device": "cuda",
@@ -46,13 +46,9 @@
     "predict_column": "answer_code",
 
 
-<<<<<<< HEAD
-    "train_valid_split": 0.99,
+    "train_valid_split": 0.9,
     "max_train_length": 100,
     "extra_split": true,
-=======
-    "train_valid_split": 0.9,
->>>>>>> ccb9f8dd
 
 
     "model_name": "lstm_attn",
@@ -62,13 +58,9 @@
     "epoch": 10,
     "batch_size": 16,
     "num_workers": 1,
-<<<<<<< HEAD
     "wandb_activate" : 1,
-=======
-    "wandb_activate" : 1, 
     "patience" : 10,
     "best_model_activate": 1,
->>>>>>> ccb9f8dd
 
 
     "adam": {
