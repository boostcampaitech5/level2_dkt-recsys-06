--- conflicted
+++ resolved
@@ -43,22 +43,22 @@
     "predict_column": "answer_code",
 
 
-    "train_valid_split": 0.99,
+    "train_valid_split": 0.9,
 
 
-    "model_name": "lgcn",
+    "model_name": "lstm_attn",
     "loss_fn": "BCEWLL",
     "optimizer": "ADAM",
     "scheduler": "plateau",
     "epoch": 10,
     "batch_size": 16,
     "num_workers": 1,
-    "wandb_activate" : 1, 
+    "wandb_activate" : 1,
 
 
     "adam": {
-        "learn_rate": 0.01,
-        "weight_decay": 0
+        "learn_rate": 0.0001,
+        "weight_decay": 0.01
     },
 
 
@@ -71,20 +71,12 @@
 
 
     "lstm": {
-<<<<<<< HEAD
-        "hidden_dim": 64,
-        "n_layers": 2,
-        "input_dim": 21,
-        "lstm_input_dim": 64,
-        "max_seq_len": 20,
-        "dense_layer_dim": [16]
-=======
         "embedding_dim": 21,
         "input_dim": 64,
         "output_dim": 64,
         "max_seq_len": 20,
-        "n_layers": 2
->>>>>>> 6f8b0fa0
+        "n_layers": 2,
+        "dense_layer_dim": [16, 4]
     },
 
     "lstm_attn":    {
@@ -94,15 +86,8 @@
         "max_seq_len": 20,
         "n_layers": 2,
         "n_heads": 2,
-<<<<<<< HEAD
-        "input_dim": 21,
-        "lstm_input_dim": 64,
         "drop_out": 0.2,
-        "max_seq_len": 20,
         "dense_layer_dim": [16, 4]
-=======
-        "drop_out": 0.2
->>>>>>> 6f8b0fa0
     },
 
     "bert": {
@@ -110,17 +95,9 @@
         "input_dim": 64,
         "max_seq_len": 20,
         "n_layers": 2,
-<<<<<<< HEAD
         "n_heads": 2,
-        "input_dim": 21,
-        "lstm_input_dim": 64,
-        "max_seq_len": 20,
         "dense_layer_dim": [16, 4]
-    }
-=======
-        "n_heads": 2
     },
->>>>>>> 6f8b0fa0
 
     "lgcn": {
         "embedding_dim": 64,
