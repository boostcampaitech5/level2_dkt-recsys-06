import torch
import torch.nn as nn

from .model_base.model_mlp import MultiLayerPerceptron
from .model_base.model_embed_base import EmbedLayer


class LongShortTermMemory(nn.Module):
    """
    LSTM model
    """

    def __init__(self, settings: dict) -> None:
        """
        Initializes LSTM Model

        Parameters:
            settings(dict): Dictionary containing the settings
        """

        super().__init__()

        # Get settings
        self.embedding_dim = settings["lstm"]["embedding_dim"]
        self.input_dim = settings["lstm"]["input_dim"]
        self.n_layers = settings["lstm"]["n_layers"]
        self.output_dim = settings["lstm"]["output_dim"]
        self.label_len_dict = settings["label_len_dict"]
<<<<<<< HEAD
        self.non_embed_col = settings["non_embedding_columns"]
=======
        self.dense_layer_dim = settings["lstm"]["dense_layer_dim"]
>>>>>>> ae460ce6

        # Create embedding layer
        self.embed_layer = EmbedLayer(self.embedding_dim, self.label_len_dict)

        # Create input linear layer
        embed_output_dim = self.embed_layer.get_output_dim()
        self.input_lin = nn.Linear(
            embed_output_dim + len(self.non_embed_col), self.input_dim
        )

        # Create LSTM layer
        self.lstm = nn.LSTM(
            self.input_dim, self.output_dim, self.n_layers, batch_first=True
        )

        # Create dense layer
        self.output_lin = MultiLayerPerceptron(self.output_dim, self.dense_layer_dim)

        return

    def forward(self, x):
        # Get data input size
        input_size = len(x["interaction"])

        # Embedding layer
        embedded_x = self.embed_layer(x)

        # Combine non-embedding layer
        if len(self.non_embed_col) != 0:
            embedded_x = torch.cat(
                [embedded_x] + [x[i].unsqueeze(2) for i in self.non_embed_col], -1
            )

        # Input linear layer
        input_x = self.input_lin(embedded_x)

        # LSTM layer
        output_x, _ = self.lstm(input_x)

        # Dense layer
        output_x = output_x.contiguous().view(input_size, -1, self.output_dim)
        y_hat = self.output_lin(output_x).view(input_size, -1)

        return y_hat<|MERGE_RESOLUTION|>--- conflicted
+++ resolved
@@ -26,11 +26,8 @@
         self.n_layers = settings["lstm"]["n_layers"]
         self.output_dim = settings["lstm"]["output_dim"]
         self.label_len_dict = settings["label_len_dict"]
-<<<<<<< HEAD
+        self.dense_layer_dim = settings["lstm"]["dense_layer_dim"]
         self.non_embed_col = settings["non_embedding_columns"]
-=======
-        self.dense_layer_dim = settings["lstm"]["dense_layer_dim"]
->>>>>>> ae460ce6
 
         # Create embedding layer
         self.embed_layer = EmbedLayer(self.embedding_dim, self.label_len_dict)
