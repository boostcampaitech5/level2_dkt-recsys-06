import torch
import torch.nn as nn

<<<<<<< HEAD
from .model_base.model_mlp import MultiLayerPerceptron
=======
from .model_base.model_embed_base import EmbedLayer
>>>>>>> 6f8b0fa0


class LongShortTermMemory(nn.Module):
    """
    LSTM model
    """

    def __init__(self, settings: dict) -> None:
        """
        Initializes LSTM Model

<<<<<<< HEAD
        self.hidden_dim = settings["lstm"]["hidden_dim"]
        self.input_embed_dim = settings["lstm"]["input_dim"]
        self.lstm_input_dim = settings["lstm"]["lstm_input_dim"]
        self.n_layers = settings["lstm"]["n_layers"]
        self.n_input_list = data["idx"]
        self.dense_layer_dim = settings["lstm"]["dense_layer_dim"]
=======
        Parameters:
            settings(dict): Dictionary containing the settings
        """
>>>>>>> 6f8b0fa0

        super().__init__()

        # Get settings
        self.embedding_dim = settings["lstm"]["embedding_dim"]
        self.input_dim = settings["lstm"]["input_dim"]
        self.n_layers = settings["lstm"]["n_layers"]
        self.output_dim = settings["lstm"]["output_dim"]
        self.label_len_dict = settings["label_len_dict"]

        # Create embedding layer
        self.embed_layer = EmbedLayer(self.embedding_dim, self.label_len_dict)

<<<<<<< HEAD
        # input linear layer
        self.input_lin = nn.Linear(
            len(self.embedding) * self.input_embed_dim, self.lstm_input_dim
        ).to(self.device)

        # output MLP layer
        self.output_lin = MultiLayerPerceptron(
            self.hidden_dim, self.dense_layer_dim
        ).to(self.device)
=======
        # Create input linear layer
        embed_output_dim = self.embed_layer.get_output_dim()
        self.input_lin = nn.Linear(embed_output_dim, self.input_dim)
>>>>>>> 6f8b0fa0

        # Create LSTM layer
        self.lstm = nn.LSTM(
            self.input_dim, self.output_dim, self.n_layers, batch_first=True
        )

        # Create dense layer
        self.output_lin = nn.Linear(self.output_dim, 1)

        return

    def forward(self, x):
        # Get data input size
        input_size = len(x["interaction"])

        # Embedding layer
        embedded_x = self.embed_layer(x)

        # Input linear layer
        input_x = self.input_lin(embedded_x)

        # LSTM layer
        output_x, _ = self.lstm(input_x)

        # Dense layer
        output_x = output_x.contiguous().view(input_size, -1, self.output_dim)
        y_hat = self.output_lin(output_x).view(input_size, -1)

        return y_hat<|MERGE_RESOLUTION|>--- conflicted
+++ resolved
@@ -1,11 +1,8 @@
 import torch
 import torch.nn as nn
 
-<<<<<<< HEAD
 from .model_base.model_mlp import MultiLayerPerceptron
-=======
 from .model_base.model_embed_base import EmbedLayer
->>>>>>> 6f8b0fa0
 
 
 class LongShortTermMemory(nn.Module):
@@ -17,18 +14,9 @@
         """
         Initializes LSTM Model
 
-<<<<<<< HEAD
-        self.hidden_dim = settings["lstm"]["hidden_dim"]
-        self.input_embed_dim = settings["lstm"]["input_dim"]
-        self.lstm_input_dim = settings["lstm"]["lstm_input_dim"]
-        self.n_layers = settings["lstm"]["n_layers"]
-        self.n_input_list = data["idx"]
-        self.dense_layer_dim = settings["lstm"]["dense_layer_dim"]
-=======
         Parameters:
             settings(dict): Dictionary containing the settings
         """
->>>>>>> 6f8b0fa0
 
         super().__init__()
 
@@ -38,25 +26,14 @@
         self.n_layers = settings["lstm"]["n_layers"]
         self.output_dim = settings["lstm"]["output_dim"]
         self.label_len_dict = settings["label_len_dict"]
+        self.dense_layer_dim = settings["lstm"]["dense_layer_dim"]
 
         # Create embedding layer
         self.embed_layer = EmbedLayer(self.embedding_dim, self.label_len_dict)
 
-<<<<<<< HEAD
-        # input linear layer
-        self.input_lin = nn.Linear(
-            len(self.embedding) * self.input_embed_dim, self.lstm_input_dim
-        ).to(self.device)
-
-        # output MLP layer
-        self.output_lin = MultiLayerPerceptron(
-            self.hidden_dim, self.dense_layer_dim
-        ).to(self.device)
-=======
         # Create input linear layer
         embed_output_dim = self.embed_layer.get_output_dim()
         self.input_lin = nn.Linear(embed_output_dim, self.input_dim)
->>>>>>> 6f8b0fa0
 
         # Create LSTM layer
         self.lstm = nn.LSTM(
@@ -64,7 +41,7 @@
         )
 
         # Create dense layer
-        self.output_lin = nn.Linear(self.output_dim, 1)
+        self.output_lin = MultiLayerPerceptron(self.output_dim, self.dense_layer_dim)
 
         return
 
