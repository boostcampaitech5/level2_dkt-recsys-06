import torch
import torch.nn as nn
from transformers.models.bert.modeling_bert import BertConfig, BertEncoder, BertModel

<<<<<<< HEAD
from .model_base.model_mlp import MultiLayerPerceptron
=======
from .model_base.model_embed_base import EmbedLayer
>>>>>>> 6f8b0fa0


class BidirectionalEncoderRepresentationsfromTransformers(nn.Module):
    """
    BERT model
    """

    def __init__(self, settings):
        """
        Initializes BERT Model

<<<<<<< HEAD
        self.hidden_dim = settings["bert"]["hidden_dim"]
        self.input_embed_dim = settings["bert"]["input_dim"]
        self.lstm_input_dim = settings["bert"]["lstm_input_dim"]
        self.n_layers = settings["bert"]["n_layers"]
        self.n_input_list = data["idx"]
        self.dense_layer_dim = settings["lstm"]["dense_layer_dim"]
=======
        Parameters:
            settings(dict): Dictionary containing the settings
        """
>>>>>>> 6f8b0fa0

        super().__init__()

        # Get settings
        self.embedding_dim = settings["bert"]["embedding_dim"]
        self.input_dim = settings["bert"]["input_dim"]
        self.label_len_dict = settings["label_len_dict"]
        self.n_layers = settings["bert"]["n_layers"]
        self.n_heads = settings["bert"]["n_heads"]

<<<<<<< HEAD
        # input linear layer
        self.input_lin = nn.Linear(
            len(self.embedding) * self.input_embed_dim, self.lstm_input_dim
        ).to(self.device)

        # output MLP layer
        self.output_lin = MultiLayerPerceptron(
            self.hidden_dim, self.dense_layer_dim
        ).to(self.device)
=======
        # Create embedding layer
        self.embed_layer = EmbedLayer(self.embedding_dim, self.label_len_dict)
>>>>>>> 6f8b0fa0

        # Create input linear layer
        embed_output_dim = self.embed_layer.get_output_dim()
        self.input_lin = nn.Linear(embed_output_dim, self.input_dim)

        # Create BERT layer
        self.config = BertConfig(
            3,  # not used
            hidden_size=self.input_dim,
            num_hidden_layers=self.n_layers,
            num_attention_heads=self.n_heads,
            max_position_embeddings=settings["bert"]["max_seq_len"],
        )

        self.encoder = BertModel(self.config)

        # Create dense layer
        self.output_lin = nn.Linear(self.input_dim, 1)

        return

    def forward(self, x):
        # Get data input size
        input_size = len(x["interaction"])

        # Embedding layer
        embedded_x = self.embed_layer(x)

        # Input linear layer
        input_x = self.input_lin(embedded_x)

        # BERT layer
        encoded_layers = self.encoder(inputs_embeds=input_x, attention_mask=x["mask"])
        out = encoded_layers[0]

        # Dense layer
        out = out.contiguous().view(input_size, -1, self.input_dim)
        out = self.output_lin(out).view(input_size, -1)

        return out<|MERGE_RESOLUTION|>--- conflicted
+++ resolved
@@ -2,11 +2,8 @@
 import torch.nn as nn
 from transformers.models.bert.modeling_bert import BertConfig, BertEncoder, BertModel
 
-<<<<<<< HEAD
+from .model_base.model_embed_base import EmbedLayer
 from .model_base.model_mlp import MultiLayerPerceptron
-=======
-from .model_base.model_embed_base import EmbedLayer
->>>>>>> 6f8b0fa0
 
 
 class BidirectionalEncoderRepresentationsfromTransformers(nn.Module):
@@ -18,18 +15,9 @@
         """
         Initializes BERT Model
 
-<<<<<<< HEAD
-        self.hidden_dim = settings["bert"]["hidden_dim"]
-        self.input_embed_dim = settings["bert"]["input_dim"]
-        self.lstm_input_dim = settings["bert"]["lstm_input_dim"]
-        self.n_layers = settings["bert"]["n_layers"]
-        self.n_input_list = data["idx"]
-        self.dense_layer_dim = settings["lstm"]["dense_layer_dim"]
-=======
         Parameters:
             settings(dict): Dictionary containing the settings
         """
->>>>>>> 6f8b0fa0
 
         super().__init__()
 
@@ -39,21 +27,10 @@
         self.label_len_dict = settings["label_len_dict"]
         self.n_layers = settings["bert"]["n_layers"]
         self.n_heads = settings["bert"]["n_heads"]
+        self.dense_layer_dim = settings["bert"]["dense_layer_dim"]
 
-<<<<<<< HEAD
-        # input linear layer
-        self.input_lin = nn.Linear(
-            len(self.embedding) * self.input_embed_dim, self.lstm_input_dim
-        ).to(self.device)
-
-        # output MLP layer
-        self.output_lin = MultiLayerPerceptron(
-            self.hidden_dim, self.dense_layer_dim
-        ).to(self.device)
-=======
         # Create embedding layer
         self.embed_layer = EmbedLayer(self.embedding_dim, self.label_len_dict)
->>>>>>> 6f8b0fa0
 
         # Create input linear layer
         embed_output_dim = self.embed_layer.get_output_dim()
@@ -70,8 +47,8 @@
 
         self.encoder = BertModel(self.config)
 
-        # Create dense layer
-        self.output_lin = nn.Linear(self.input_dim, 1)
+        # output dense layer
+        self.output_lin = MultiLayerPerceptron(self.output_dim, self.dense_layer_dim)
 
         return
 
