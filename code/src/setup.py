from datetime import datetime
import json
import numpy as np
import os
import pandas as pd
import random
import torch


# Settings file name
SETTING_FILE = "setting.json"


def get_general_setting(folder_path: str) -> dict:
    """
    Returns the setting.json file as a dictionary

    Parameters:
        folder_path(str): String containing the path to the project folder

    Returns:
        settings(dict): Dictionary containing the settings
    """

    # Open json file
    with open(os.path.join(folder_path, SETTING_FILE)) as f:
        try:
            # Load file
            settings = json.load(f)
        except:
            # If file not found
            print("Running code in wrong folder.")
            print("Run python file in ModelRunningTemplate folder")
            return 1

    return settings


def set_basic_settings(settings: dict) -> None:
    """
    Setup basic settings

    Parameters:
        settings(dict): Dictionary containing the settings
    """

    # Check if GPU is available
    if not torch.cuda.is_available() and settings["cuda"] == "cuda":
        print("Cuda not Found")
        print("Setting Device to CPU")

        # If not change device to cpu
        settings["device"] = "cpu"

    # Get seed from settings
    seed = settings["seed"]

<<<<<<< HEAD
    # Is graph?
    settings["is_graph_model"] = settings["model_name"] == "lgcn"

    if settings["is_graph_model"]:
        # Set parameter of model:lgcn alpha
        settings["lgcn"]["alpha"] = (
            None if settings["lgcn"]["alpha"] == 0 else settings["lgcn"]["alpha"]
        )
        # Set weight decay = 0
        settings["adam"]["weight_decay"] = 0

    # Apply settings to all randomization
=======
    # Apply seed to all randomization
>>>>>>> d26b5d9d
    # All results will be fixed
    os.environ["PYTHONHASHSEED"] = str(seed)
    random.seed(seed)
    np.random.seed(seed)
    torch.manual_seed(seed)
    torch.cuda.manual_seed(seed)
    torch.backends.cudnn.deterministic = True

    # Get list of non-embedding columns
    settings["non_embedding_columns"] = list(
        set(settings["selective_train_columns"])
        - set(settings["selective_embedding_columns"])
    )

    # Get list of training columns
    settings["train_columns"] = (
        settings["selective_train_columns"] + settings["fixed_train_columns"]
    )

    # Get list of embedding columns
    settings["embedding_columns"] = (
        settings["selective_embedding_columns"] + settings["fixed_embedding_columns"]
    )

    return


def get_unprocessed_data(folder_path: str, settings: dict) -> dict:
    """
    Gets unprocessed train/test data as dataframe and returns it in a dictionary of dataframes

    Parameters:
        folder_path(str): String containing the path to the project folder
        settings(dict): Dictionary containing the settings

    Returns:
        data(dict): Dictionary containing the unprocessed dataframes
    """

    # Used to save unprocessed dataframes
    data = dict()

    # Save path to data file
    data_path = os.path.join(folder_path, settings["path"]["data"])

    # Loop through file names
    for index_name, file_name in settings["file_name"].items():
        # Get raw data files as dataframe and save it in the data dict
        data[index_name] = pd.read_csv(os.path.join(data_path, file_name + ".csv"))

    return data


class SaveSetting:
    """
    Used to control the saving of files and logs
    """

    def __init__(self, folder_path: str, settings: dict):
        """
        Initializes SaveSetting class

        Parameters:
            folder_path(str): String containing the path to the project folder
            settings(dict): Dictionary containing the settings
        """

        # Setup folder paths
        self.log_folder_path = os.path.join(folder_path, settings["path"]["log"])
        self.model_folder_path = os.path.join(folder_path, settings["path"]["model"])
        self.statedict_folder_path = os.path.join(
            folder_path, settings["path"]["state_dict"]
        )
        self.submit_folder_path = os.path.join(folder_path, settings["path"]["submit"])
        self.train_folder_path = os.path.join(folder_path, settings["path"]["train"])
        self.valid_folder_path = os.path.join(folder_path, settings["path"]["valid"])

        # File name
        self.name = datetime.now().strftime("%Y%m%d_%H%M%S")

        # Log file
        self.log_file = None

        # Create missing directories
        self.create_dir()

        # Start logging and write first part of the file
        self.start_log(settings)

    def create_dir(self) -> None:
        """
        Creates missing directories for save locations
        """

        if not os.path.exists(self.log_folder_path):
            os.mkdir(self.log_folder_path)
        if not os.path.exists(self.model_folder_path):
            os.mkdir(self.model_folder_path)
        if not os.path.exists(self.statedict_folder_path):
            os.mkdir(self.statedict_folder_path)
        if not os.path.exists(self.submit_folder_path):
            os.mkdir(self.submit_folder_path)
        if not os.path.exists(self.train_folder_path):
            os.mkdir(self.train_folder_path)
        if not os.path.exists(self.valid_folder_path):
            os.mkdir(self.valid_folder_path)

        return

    def append_log(self, input_str: str) -> None:
        """
        Appends string to log file

        Parameters:
            input_str(str): String that will be appended to the log
        """

        # If log file is not opened open log file and save io
        if self.log_file is None:
            # Get file path
            log_file_path = os.path.join(self.log_folder_path, self.name) + ".txt"

            # Open file
            self.log_file = open(log_file_path, "a")

        # Write string to log file
        self.log_file.writelines(input_str)

        return

    def start_log(self, settings: dict) -> None:
        """
        Starts log and prints pre-determined starting message

        Parameters:
            settings(dict): Dictionary containing the settings
        """

        # Starts writing log as new file
        with open(os.path.join(self.log_folder_path, self.name) + ".txt", "w") as f:
            f.write("Choosen Columns for Training:\t")
            f.write(", ".join(settings["train_columns"]) + "\n")
            f.write("Embedded Columns:\t")
            f.write(", ".join(settings["embedding_columns"]) + "\n")
            f.write("Non-Embedded Columns:\t")
            f.write(", ".join(settings["non_embedding_columns"]) + "\n")
            f.write("=" * 30 + "\n\n")

        return

    def close_log(self) -> None:
        """
        Ends log if log is opened
        """

        # If log is still opened
        if self.log_file is not None:
            # Close log
            self.log_file.close()

        return

    def save_model(self, model) -> None:
        """
        Saves model as file

        Parameters:
            model: Model that is saved
        """

        # Get model path
        model_path = os.path.join(self.model_folder_path, self.name + f"_model")

        # Save model to path
        torch.save(model, model_path)

        return

    def save_statedict(
        self,
        model,
        train_final_auc: float,
        train_final_acc: float,
        valid_final_auc: float,
        valid_final_acc: float,
        settings: dict,
    ) -> None:
        """
        Saves model's state dict and extra information

        Parameters:
            model: Model to save state dict
            train_final_auc(float): Final AUC from train data
            train_final_acc(float): Final accuracy from train data
            valid_final_auc(float): Final AUC from valid data
            valid_final_acc(float): Final accuracy from valid data
            settings(dict): Dictionary containing the settings
        """

        # Get path to save input parameters
        state_dict_path = os.path.join(
            self.statedict_folder_path, self.name + f"_statedict"
        )

        # Save all data as a dictionary to path
        torch.save(
            {
                "state_dict": model.state_dict(),
                "train_acc": train_final_acc,
                "train_auc": train_final_auc,
                "valid_acc": valid_final_acc,
                "valid_auc": valid_final_auc,
                "settings": settings,
            },
            state_dict_path,
        )

        return

    def save_submit(self, prediction: list) -> None:
        """
        Saves test result to be submitted as csv

        Parameters:
            prediction(list): test result(y_hat)
        """

        # Create dataframe to save as csv
        submit_df = pd.DataFrame(prediction, columns=["prediction"])
        submit_df["id"] = [i for i in range(len(submit_df))]
        submit_df = submit_df[["id", "prediction"]]

        # Get save path
        submit_path = os.path.join(self.submit_folder_path, self.name + ".csv")

        # Save prediction
        submit_df.to_csv(submit_path, index=False)

        return

    def save_train_valid(self, train_df: pd.DataFrame, valid_df: pd.DataFrame) -> None:
        """
        Saves train and valid results as dataframes
        This can be later used to predict the ensemble train loss and valid loss

        Parameters:
            train_df(pd.DataFrame): Dataframe containing all train data and predicted(y_hat) data
            valid_df(pd.DataFrame): Dataframe containing all valid data and predicted(y_hat) data
        """

        # Create path
        train_path = os.path.join(self.train_folder_path, self.name + "_train.csv")
        valid_path = os.path.join(self.valid_folder_path, self.name + "_valid.csv")

        # Save dataframe as csv
        train_df.to_csv(train_path, index=False)
        valid_df.to_csv(valid_path, index=False)

        return


def setup() -> tuple[dict, dict, SaveSetting]:
    """
    Setups settings and returns setting/unprocessed/saving data

    Returns:
        data(dict): Dictionary containing the unprocessed data dataframes
        settings(dict): Dictionary containing the settings
        save_settings(SaveSetting): Class used to save files(log, model, result)
    """

    # Changes directory to parent directory
    os.chdir("..")

    # Saves project folder path
    folder_path = os.getcwd()

    print("Getting General Settings...")

    # Import settings
    general_settings = get_general_setting(folder_path)

    print("Loaded General Settings!")
    print()

    print("Setting General Settings...")

    # Set basic settings
    set_basic_settings(general_settings)

    print("Set General Setting!")
    print()

    print("Getting Unprocessed Data...")

    # Import unprocessed data
    data = get_unprocessed_data(folder_path, general_settings)

    print("Got Unprocessed Data!")
    print()

    print("Getting Save Settings...")

    # Get save settings
    save_settings = SaveSetting(folder_path, general_settings)

    print("Got Save Settings!")
    print()

    return data, general_settings, save_settings<|MERGE_RESOLUTION|>--- conflicted
+++ resolved
@@ -55,7 +55,6 @@
     # Get seed from settings
     seed = settings["seed"]
 
-<<<<<<< HEAD
     # Is graph?
     settings["is_graph_model"] = settings["model_name"] == "lgcn"
 
@@ -68,9 +67,6 @@
         settings["adam"]["weight_decay"] = 0
 
     # Apply settings to all randomization
-=======
-    # Apply seed to all randomization
->>>>>>> d26b5d9d
     # All results will be fixed
     os.environ["PYTHONHASHSEED"] = str(seed)
     random.seed(seed)
