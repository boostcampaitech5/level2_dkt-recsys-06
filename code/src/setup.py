--- conflicted
+++ resolved
@@ -374,11 +374,7 @@
         return
 
 
-<<<<<<< HEAD
-def setup(silence=False) -> tuple[dict, dict, SaveSetting]:
-=======
-def setup() -> tuple[dict, dict]:
->>>>>>> ccb9f8dd
+def setup(silence=False) -> tuple[dict, dict]:
     """
     Setups settings and returns setting/unprocessed
 
