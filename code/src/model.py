--- conflicted
+++ resolved
@@ -26,7 +26,6 @@
     elif settings["model_name"].lower() == "lstm_attn":
         model = LongShortTermMemoryAttention(settings)
     elif settings["model_name"].lower() == "bert":
-<<<<<<< HEAD
         model = BidirectionalEncoderRepresentationsfromTransformers(data, settings)
     elif settings["model_name"].lower() == "lgcn":
         model = LightGCN(
@@ -36,9 +35,6 @@
             alpha=settings["lgcn"]["alpha"],
         )
         model.to(settings["device"])
-=======
-        model = BidirectionalEncoderRepresentationsfromTransformers(settings)
->>>>>>> d26b5d9d
     else:
         print("No model found ending program")
 
