--- conflicted
+++ resolved
@@ -23,13 +23,8 @@
 
 
 def run_model(
-<<<<<<< HEAD
     dataloader: dict, settings: dict, model, save_settings, tune=False, silence=False
-):
-=======
-    dataloader: dict, settings: dict, model, save_settings
 ) -> tuple[list, dict]:
->>>>>>> ccb9f8dd
     """
     Runs model through train, valid, and submit.
 
