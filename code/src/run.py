import numpy as np
import pandas as pd
import torch
import torch.nn as nn
from torch.optim import Adam, SGD, RMSprop, Adadelta
from torch.nn import MSELoss
from sklearn.metrics import accuracy_score, roc_auc_score
from torch.nn.functional import sigmoid
from torch.optim.lr_scheduler import ReduceLROnPlateau
from transformers import get_linear_schedule_with_warmup
import wandb
import lightgbm


class RMSELoss(nn.Module):
    def __init__(self):
        super(RMSELoss, self).__init__()
        self.eps = 1e-6

    def forward(self, x, y):
        criterion = MSELoss()
        loss = torch.sqrt(criterion(x, y) + self.eps)
        return loss


def run_model(
<<<<<<< HEAD
    dataloader: dict, settings: dict, model, save_settings, dataset, data: dict
):
=======
    dataloader: dict, settings: dict, model, save_settings, tune=False, silence=False
) -> tuple[list, dict]:
>>>>>>> 1de1766a
    """
    Runs model through train, valid, and submit.

    Parameters:
        dataloader(dict): Dictionary containing the dictionary.
        settings(dict): Dictionary containing the settings.
        model(nn.Module): Model used to train

<<<<<<< HEAD
        data : (Optional) Only use for LightGBM.
        dataset : (Optional) Only use for LightGBM.
=======
    Returns:
        predict_data (list): Prediction results of test data to submit
        results (dict): Dictionary containing the result metrics of training
>>>>>>> 1de1766a
    """
    # print disable
    if silence:
        global print
        print = str

    # Set loss function
    if settings["loss_fn"].lower() == "rmse":
        loss_fn = RMSELoss()
    elif settings["loss_fn"].lower() == "mse":
        loss_fn = MSELoss()
    elif settings["loss_fn"].lower() == "bcewll":
        loss_fn = torch.nn.BCEWithLogitsLoss(reduction="none")

    # Set optimizer
<<<<<<< HEAD
    if settings["model_name"] == "lgbm":
        pass
    else:
        if settings["optimizer"].lower() == "adam":
            optimizer = Adam(
                model.parameters(),
                lr=settings["adam"]["learn_rate"],
                weight_decay=settings["adam"]["weight_decay"],
            )

            optimizer.zero_grad()
=======
    if settings["optimizer"].lower() == "adam":
        optimizer = Adam(
            model.parameters(),
            lr=settings["adam"]["learn_rate"],
            weight_decay=settings["adam"]["weight_decay"],
        )
    elif settings["optimizer"].lower() == "sgd":
        optimizer = SGD(
            model.parameters(),
            lr=settings["sgd"]["learn_rate"],
            weight_decay=settings["sgd"]["weight_decay"],
        )
    elif settings["optimizer"].lower() == "rmsprop":
        optimizer = RMSprop(
            model.parameters(),
            lr=settings["rmsprop"]["learn_rate"],
            weight_decay=settings["rmsprop"]["weight_decay"],
        )
    elif settings["optimizer"].lower() == "rmsprop":
        optimizer = RMSprop(
            model.parameters(),
            lr=settings["rmsprop"]["learn_rate"],
            weight_decay=settings["rmsprop"]["weight_decay"],
        )
    elif settings["optimizer"].lower() == "adadelta":
        optimizer = Adadelta(
            model.parameters(),
            lr=settings["rmsprop"]["learn_rate"],
            weight_decay=settings["rmsprop"]["weight_decay"],
        )

    optimizer.zero_grad()
>>>>>>> 1de1766a

        if settings["scheduler"].lower() == "plateau":
            scheduler = ReduceLROnPlateau(
                optimizer,
                patience=settings["plateau"]["patience"],
                factor=settings["plateau"]["factor"],
                mode=settings["plateau"]["mode"],
                verbose=settings["plateau"]["verbose"],
            )

    print("Training Model...")
    print()

    best_auc = -1
    best_acc = -1
    best_epoch = -1
    # count : Variable for Early Stopping
    early_stopping_counter = 0

<<<<<<< HEAD
    if settings["model_name"] == "lgbm":
        model = lightgbm.train(
            settings["lgbm"]["params"],
            dataset["train"],
            valid_sets=[dataset["train"], dataset["valid"]],
            num_boost_round=settings["lgbm"]["num_boost_round"],
            callbacks=[
                lightgbm.early_stopping(settings["lgbm"]["early_stopping_rounds"]),
                lightgbm.log_evaluation(settings["lgbm"]["verbose_eval"]),
            ],
        )
=======
    # Set epoch for training
    for epoch in range(settings["epoch"]):
        # Change model state to train
        model.train()

        # Get average loss while training
        if not settings["is_graph_model"]:
            train_auc, train_acc = train_model(
                dataloader, model, loss_fn, optimizer, scheduler, settings
            )
        else:
            train_auc, train_acc = train_graph_model(
                dataloader["train"], model, optimizer
            )

        # Change model state to evaluation
        model.eval()

        # Get average loss using validation set
        if not settings["is_graph_model"]:
            valid_auc, valid_acc = validate_model(dataloader, model, loss_fn, settings)
        else:
            valid_auc, valid_acc = validate_graph_model(dataloader["valid"], model)

        if valid_auc > best_auc:
            best_auc, best_acc, best_epoch = valid_auc, valid_acc, epoch + 1
            early_stopping_counter = 0
            # Save the Best Model
            save_settings.save_best_model(
                model=model, model_name=settings["model_name"].lower()
            )

            print(f"Best Model Update : [epoch : {best_epoch}]")

        else:
            early_stopping_counter += 1
            if early_stopping_counter == settings["patience"]:
                print(
                    f"EarlyStopping counter : {early_stopping_counter} out of {settings['patience']}"
                )
                break
>>>>>>> 1de1766a

        train_auc, train_acc = train_lgbm(data, model)

        valid_auc, valid_acc = validate_lgbm(data, model)
        print(
            f"Train acc: {train_acc}\tTrain auc: {train_auc}\nValid acc: {valid_acc}\t Valid auc: {valid_auc}\n"
        )
        save_settings.append_log(
            f"Train acc: {train_acc}\tTrain auc: {train_auc}\nValid acc: {valid_acc}\t Valid auc: {valid_auc}"
        )
        if settings["wandb_activate"]:
            wandb.log(
                dict(
                    train_acc_epoch=train_acc,
                    train_auc_epoch=train_auc,
                    valid_acc_epoch=valid_acc,
                    valid_auc_epoch=valid_auc,
                )
            )
<<<<<<< HEAD

    else:
        # Set epoch for training
        for epoch in range(settings["epoch"]):
            # Change model state to train
            model.train()

            # Get average loss while training
            if settings["is_graph_model"]:
                train_auc, train_acc = train_graph_model(
                    dataloader["train"], model, optimizer
                )
            else:
                train_auc, train_acc = train_model(
                    dataloader, model, loss_fn, optimizer, scheduler, settings
                )
            # Change model state to evaluation
            model.eval()

            # Get average loss using validation set
            if settings["is_graph_model"]:
                valid_auc, valid_acc = validate_graph_model(dataloader["valid"], model)
            else:
                valid_auc, valid_acc = validate_model(
                    dataloader, model, loss_fn, settings
                )

            if valid_auc > best_auc:
                best_auc = valid_auc

            scheduler.step(best_auc)

            # Print average loss of train/valid set
            print(
                f"Epoch: {epoch + 1}\nTrain acc: {train_acc}\tTrain auc: {train_auc}\nValid acc: {valid_acc}\t Valid auc: {valid_auc}\n"
            )

            save_settings.append_log(
                f"Epoch: {epoch + 1}\nTrain acc: {train_acc}\tTrain auc: {train_auc}\nValid acc: {valid_acc}\t Valid auc: {valid_auc}"
            )
            if settings["wandb_activate"]:
                wandb.log(
                    dict(
                        train_acc_epoch=train_acc,
                        train_auc_epoch=train_auc,
                        valid_acc_epoch=valid_acc,
                        valid_auc_epoch=valid_auc,
                    )
                )

=======
    if tune:
        return valid_auc
>>>>>>> 1de1766a
    print()

    print("Trained Model!")
    print()

    print("Getting Final Results...")

    # Get final results
    if settings["is_graph_model"]:
        train_df, train_final_auc, train_final_acc = graph_get_df_result(
            dataloader["train"], model
        )
        valid_df, valid_final_auc, valid_final_acc = graph_get_df_result(
            dataloader["valid"], model
        )

    elif settings["model_name"] == "lgbm":
        train_df, train_final_auc, train_final_acc = lgbm_get_df_result(
            data["train"], data["y_train"], model
        )
        valid_df, valid_final_auc, valid_final_acc = lgbm_get_df_result(
            data["valid"], data["y_valid"], model
        )

    else:
        train_df, train_final_auc, train_final_acc = get_df_result(
            dataloader["train"], model, loss_fn, settings
        )
        valid_df, valid_final_auc, valid_final_acc = get_df_result(
            dataloader["valid"], model, loss_fn, settings
        )

    save_settings.save_train_valid(train_df, valid_df)

    print(
        f"Final results:\tTrain AUC: {train_final_auc}\tTrain ACC: {train_final_acc}\n"
        + f"Final results:\tValid AUC: {valid_final_auc}\tValid ACC: {valid_final_acc}\n"
    )
    print()
    print(f"Best results: \tValid AUC: {best_auc}\tValid ACC: {best_acc}\n")

    print("Got Final Results!")
    print()

    print("Saving Model/State Dict...")

    # Save model and state_dict, loss, settings
    save_settings.save_model(model, settings)
    if settings["model_name"] == "lgbm":
        pass
    else:
        save_settings.save_statedict(
            model,
            train_final_auc,
            train_final_acc,
            valid_final_auc,
            valid_final_acc,
            settings,
        )

    results = {}
    results["train_acc"] = train_final_acc
    results["train_auc"] = train_final_auc
    results["valid_acc"] = valid_final_acc
    results["valid_auc"] = valid_final_auc

    print("Saved Model/State Dict!")
    print()

    print("Predicting Results...")

    if settings["best_model_activate"]:
        best_model_path = save_settings.get_best_model_path(settings["model_name"])
        model = torch.load(best_model_path)

    # Get predicted data for submission
    if settings["is_graph_model"]:
        predict_data = test_graph_model(dataloader["test"], model)
    elif settings["model_name"] == "lgbm":
        predict_data = test_lgbm(data["test"], model)
    else:
        predict_data = test_model(dataloader, model, settings)

    print("Predicted Results!")
    print()

    return predict_data, results


def train_model(
    dataloader: dict, model, loss_fn, optimizer, scheduler, settings
) -> float:
    """
    Trains model using train data.

    Parameters:
        dataloader(dict): Dictionary containing the dictionary.
        model(nn.Module): Model used to train
        loss_fn: Used to find the loss between two tensors
        optimizer: Used to optimize parameters
    """

    total_preds = []
    total_targets = []
    losses = []

    for data in dataloader["train"]:
        # Data to device
        data = {k: v.to(settings["device"]) for k, v in data.items()}

        # Split data to input and output
        x = data
        y = data[settings["predict_column"]]

        # Get predicted output with input
        y_hat = model(x)

        # Get loss using predicted output
        loss = loss_fn(y_hat, y.float())

        loss = loss[:, -1]
        loss = torch.mean(loss)

        # Computes the gradient of current parameters
        loss.backward()

        nn.utils.clip_grad_norm_(model.parameters(), 10)

        # Optimize parameters
        optimizer.step()

        # Set the gradients of all optimized parameters to zero
        optimizer.zero_grad()

        y_hat = sigmoid(y_hat[:, -1])
        y = y[:, -1]

        total_preds.append(y_hat.detach())
        total_targets.append(y.detach())
        losses.append(loss.detach())

    total_targets = torch.concat(total_targets).cpu().numpy()
    total_preds = torch.concat(total_preds).cpu().numpy()

    auc = roc_auc_score(y_true=total_targets, y_score=total_preds)
    acc = accuracy_score(
        y_true=total_targets, y_pred=np.where(total_preds >= 0.5, 1, 0)
    )

    return auc, acc


def validate_model(dataloader: dict, model, loss_fn, settings) -> float:
    """
    Uses valid dataloader to get loss of model.

    Parameters:
        dataloader(dict): Dictionary containing the dictionary.
        model(nn.Module): Model used to train
        loss_fn: Used to find the loss between two tensors
    """

    total_preds = []
    total_targets = []

    # No learning from validation data
    with torch.no_grad():
        for data in dataloader["valid"]:
            # Data to device
            data = {k: v.to(settings["device"]) for k, v in data.items()}

            # Split data to input and output
            x = data
            y = data[settings["predict_column"]]

            # Get predicted output with input
            y_hat = model(x)

            y_hat = sigmoid(y_hat[:, -1])
            y = y[:, -1]

            total_preds.append(y_hat.detach())
            total_targets.append(y.detach())

    total_targets = torch.concat(total_targets).cpu().numpy()
    total_preds = torch.concat(total_preds).cpu().numpy()

    auc = roc_auc_score(y_true=total_targets, y_score=total_preds)
    acc = accuracy_score(
        y_true=total_targets, y_pred=np.where(total_preds >= 0.5, 1, 0)
    )

    return auc, acc


def test_model(dataloader: dict, model, settings) -> list:
    """
    Use test data to get prediction for submission.

    Parameters:
        dataloader(dict): Dictionary containing the dictionary.
        model(nn.Module): Model used to train

    Returns:
        predicted_list(list): Predicted results from test dataset.
    """
    # Predicted values in order
    predicted_list = list()

    with torch.no_grad():
        for data in dataloader["test"]:
            # Data to device
            data = {k: v.to(settings["device"]) for k, v in data.items()}

            # Get input data
            x = data

            # Get predicted output with input
            y_hat = model(x)

            y_hat = sigmoid(y_hat[:, -1])
            y_hat = y_hat.cpu().detach().numpy()

            # Add predicted output to list
            predicted_list += list(y_hat)

    return predicted_list


def train_graph_model(
    train_data: dict, model: nn.Module, optimizer: torch.optim.Optimizer
) -> tuple:
    pred = model(train_data["edge"])
    loss = model.link_pred_loss(pred=pred, edge_label=train_data["label"])

    prob = model.predict_link(edge_index=train_data["edge"], prob=True)
    prob = prob.detach().cpu().numpy()

    label = train_data["label"].cpu().numpy()
    acc = accuracy_score(y_true=label, y_pred=prob > 0.5)
    auc = roc_auc_score(y_true=label, y_score=prob)

    # backward
    optimizer.zero_grad()
    loss.backward()
    optimizer.step()

    return auc, acc


def validate_graph_model(valid_data: dict, model: nn.Module) -> tuple:
    with torch.no_grad():
        prob = model.predict_link(edge_index=valid_data["edge"], prob=True)
        prob = prob.detach().cpu().numpy()

        label = valid_data["label"].detach().cpu().numpy()
        acc = accuracy_score(y_true=label, y_pred=prob > 0.5)
        auc = roc_auc_score(y_true=label, y_score=prob)

    return auc, acc


def test_graph_model(test_data: dict, model: nn.Module) -> list:
    model.eval()
    with torch.no_grad():
        pred = model.predict_link(edge_index=test_data["edge"], prob=True)

    pred = pred.detach().cpu().numpy()
    return list(pred)


def train_lgbm(data: dict, model):
    preds = model.predict(data["train"])
    auc = roc_auc_score(data["y_train"], preds)
    acc = accuracy_score(data["y_train"], np.where(preds >= 0.5, 1, 0))
    return auc, acc


def validate_lgbm(data: dict, model):
    preds = model.predict(data["valid"])
    auc = roc_auc_score(data["y_valid"], preds)
    acc = accuracy_score(data["y_valid"], np.where(preds >= 0.5, 1, 0))
    return auc, acc


def test_lgbm(data, model):
    pred = list(model.predict(data))
    return pred


def get_df_result(dataloader, model, loss_fn, settings):
    """
    Gets prediction to get as output csv

    Parameters:
        dataloader(dict): Dictionary containing the dictionary.
        model(nn.Module): Model used to train
        loss_fn: Used to find the loss between two tensors
        optimizer: Used to optimize parameters
    """

    total_preds = []
    total_targets = []

    # Create dataframe to save

    with torch.no_grad():
        for data in dataloader:
            # Data to device
            data = {k: v.to(settings["device"]) for k, v in data.items()}

            # Split data to input and output
            x = data
            y = data[settings["predict_column"]]

            # Get predicted output with input
            y_hat = model(x)

            y_hat = sigmoid(y_hat[:, -1])
            y = y[:, -1]

            total_preds.append(y_hat)
            total_targets.append(y)

    total_targets = torch.concat(total_targets).cpu().numpy()
    total_preds = torch.concat(total_preds).cpu().numpy()

    auc = roc_auc_score(y_true=total_targets, y_score=total_preds)
    acc = accuracy_score(
        y_true=total_targets, y_pred=np.where(total_preds >= 0.5, 1, 0)
    )

    save_df = pd.Series(total_preds)

    return save_df, auc, acc


def graph_get_df_result(dataloader: dict, model: nn.Module) -> tuple:
    with torch.no_grad():
        prob = model.predict_link(edge_index=dataloader["edge"], prob=True)
        prob = prob.detach().cpu().numpy()

        label = dataloader["label"].detach().cpu().numpy()
        acc = accuracy_score(y_true=label, y_pred=prob > 0.5)
        auc = roc_auc_score(y_true=label, y_score=prob)

    save_df = pd.Series(prob)

    return save_df, auc, acc


def lgbm_get_df_result(data, y_data, model):
    pred = model.predict(data)
    auc = roc_auc_score(y_data, pred)
    acc = accuracy_score(y_data, np.where(pred >= 0.5, 1, 0))

    save_df = pd.Series(pred)

    return save_df, auc, acc<|MERGE_RESOLUTION|>--- conflicted
+++ resolved
@@ -24,13 +24,15 @@
 
 
 def run_model(
-<<<<<<< HEAD
-    dataloader: dict, settings: dict, model, save_settings, dataset, data: dict
-):
-=======
-    dataloader: dict, settings: dict, model, save_settings, tune=False, silence=False
+    dataloader: dict,
+    settings: dict,
+    model,
+    save_settings,
+    dataset,
+    data: dict,
+    tune=False,
+    silence=False,
 ) -> tuple[list, dict]:
->>>>>>> 1de1766a
     """
     Runs model through train, valid, and submit.
 
@@ -39,14 +41,9 @@
         settings(dict): Dictionary containing the settings.
         model(nn.Module): Model used to train
 
-<<<<<<< HEAD
-        data : (Optional) Only use for LightGBM.
-        dataset : (Optional) Only use for LightGBM.
-=======
     Returns:
         predict_data (list): Prediction results of test data to submit
         results (dict): Dictionary containing the result metrics of training
->>>>>>> 1de1766a
     """
     # print disable
     if silence:
@@ -62,7 +59,6 @@
         loss_fn = torch.nn.BCEWithLogitsLoss(reduction="none")
 
     # Set optimizer
-<<<<<<< HEAD
     if settings["model_name"] == "lgbm":
         pass
     else:
@@ -72,42 +68,32 @@
                 lr=settings["adam"]["learn_rate"],
                 weight_decay=settings["adam"]["weight_decay"],
             )
-
-            optimizer.zero_grad()
-=======
-    if settings["optimizer"].lower() == "adam":
-        optimizer = Adam(
-            model.parameters(),
-            lr=settings["adam"]["learn_rate"],
-            weight_decay=settings["adam"]["weight_decay"],
-        )
-    elif settings["optimizer"].lower() == "sgd":
-        optimizer = SGD(
-            model.parameters(),
-            lr=settings["sgd"]["learn_rate"],
-            weight_decay=settings["sgd"]["weight_decay"],
-        )
-    elif settings["optimizer"].lower() == "rmsprop":
-        optimizer = RMSprop(
-            model.parameters(),
-            lr=settings["rmsprop"]["learn_rate"],
-            weight_decay=settings["rmsprop"]["weight_decay"],
-        )
-    elif settings["optimizer"].lower() == "rmsprop":
-        optimizer = RMSprop(
-            model.parameters(),
-            lr=settings["rmsprop"]["learn_rate"],
-            weight_decay=settings["rmsprop"]["weight_decay"],
-        )
-    elif settings["optimizer"].lower() == "adadelta":
-        optimizer = Adadelta(
-            model.parameters(),
-            lr=settings["rmsprop"]["learn_rate"],
-            weight_decay=settings["rmsprop"]["weight_decay"],
-        )
-
-    optimizer.zero_grad()
->>>>>>> 1de1766a
+        elif settings["optimizer"].lower() == "sgd":
+            optimizer = SGD(
+                model.parameters(),
+                lr=settings["sgd"]["learn_rate"],
+                weight_decay=settings["sgd"]["weight_decay"],
+            )
+        elif settings["optimizer"].lower() == "rmsprop":
+            optimizer = RMSprop(
+                model.parameters(),
+                lr=settings["rmsprop"]["learn_rate"],
+                weight_decay=settings["rmsprop"]["weight_decay"],
+            )
+        elif settings["optimizer"].lower() == "rmsprop":
+            optimizer = RMSprop(
+                model.parameters(),
+                lr=settings["rmsprop"]["learn_rate"],
+                weight_decay=settings["rmsprop"]["weight_decay"],
+            )
+        elif settings["optimizer"].lower() == "adadelta":
+            optimizer = Adadelta(
+                model.parameters(),
+                lr=settings["rmsprop"]["learn_rate"],
+                weight_decay=settings["rmsprop"]["weight_decay"],
+            )
+
+        optimizer.zero_grad()
 
         if settings["scheduler"].lower() == "plateau":
             scheduler = ReduceLROnPlateau(
@@ -127,7 +113,6 @@
     # count : Variable for Early Stopping
     early_stopping_counter = 0
 
-<<<<<<< HEAD
     if settings["model_name"] == "lgbm":
         model = lightgbm.train(
             settings["lgbm"]["params"],
@@ -139,49 +124,6 @@
                 lightgbm.log_evaluation(settings["lgbm"]["verbose_eval"]),
             ],
         )
-=======
-    # Set epoch for training
-    for epoch in range(settings["epoch"]):
-        # Change model state to train
-        model.train()
-
-        # Get average loss while training
-        if not settings["is_graph_model"]:
-            train_auc, train_acc = train_model(
-                dataloader, model, loss_fn, optimizer, scheduler, settings
-            )
-        else:
-            train_auc, train_acc = train_graph_model(
-                dataloader["train"], model, optimizer
-            )
-
-        # Change model state to evaluation
-        model.eval()
-
-        # Get average loss using validation set
-        if not settings["is_graph_model"]:
-            valid_auc, valid_acc = validate_model(dataloader, model, loss_fn, settings)
-        else:
-            valid_auc, valid_acc = validate_graph_model(dataloader["valid"], model)
-
-        if valid_auc > best_auc:
-            best_auc, best_acc, best_epoch = valid_auc, valid_acc, epoch + 1
-            early_stopping_counter = 0
-            # Save the Best Model
-            save_settings.save_best_model(
-                model=model, model_name=settings["model_name"].lower()
-            )
-
-            print(f"Best Model Update : [epoch : {best_epoch}]")
-
-        else:
-            early_stopping_counter += 1
-            if early_stopping_counter == settings["patience"]:
-                print(
-                    f"EarlyStopping counter : {early_stopping_counter} out of {settings['patience']}"
-                )
-                break
->>>>>>> 1de1766a
 
         train_auc, train_acc = train_lgbm(data, model)
 
@@ -201,7 +143,6 @@
                     valid_auc_epoch=valid_auc,
                 )
             )
-<<<<<<< HEAD
 
     else:
         # Set epoch for training
@@ -230,32 +171,44 @@
                 )
 
             if valid_auc > best_auc:
-                best_auc = valid_auc
-
-            scheduler.step(best_auc)
-
-            # Print average loss of train/valid set
-            print(
-                f"Epoch: {epoch + 1}\nTrain acc: {train_acc}\tTrain auc: {train_auc}\nValid acc: {valid_acc}\t Valid auc: {valid_auc}\n"
-            )
-
-            save_settings.append_log(
-                f"Epoch: {epoch + 1}\nTrain acc: {train_acc}\tTrain auc: {train_auc}\nValid acc: {valid_acc}\t Valid auc: {valid_auc}"
-            )
-            if settings["wandb_activate"]:
-                wandb.log(
-                    dict(
-                        train_acc_epoch=train_acc,
-                        train_auc_epoch=train_auc,
-                        valid_acc_epoch=valid_acc,
-                        valid_auc_epoch=valid_auc,
+                best_auc, best_acc, best_epoch = valid_auc, valid_acc, epoch + 1
+                early_stopping_counter = 0
+                # Save the Best Model
+                save_settings.save_best_model(
+                    model=model, model_name=settings["model_name"].lower()
+                )
+
+                print(f"Best Model Update : [epoch : {best_epoch}]")
+
+            else:
+                early_stopping_counter += 1
+                if early_stopping_counter == settings["patience"]:
+                    print(
+                        f"EarlyStopping counter : {early_stopping_counter} out of {settings['patience']}"
                     )
+                    break
+
+        scheduler.step(best_auc)
+
+        # Print average loss of train/valid set
+        print(
+            f"Epoch: {epoch + 1}\nTrain acc: {train_acc}\tTrain auc: {train_auc}\nValid acc: {valid_acc}\t Valid auc: {valid_auc}\n"
+        )
+
+        save_settings.append_log(
+            f"Epoch: {epoch + 1}\nTrain acc: {train_acc}\tTrain auc: {train_auc}\nValid acc: {valid_acc}\t Valid auc: {valid_auc}"
+        )
+        if settings["wandb_activate"]:
+            wandb.log(
+                dict(
+                    train_acc_epoch=train_acc,
+                    train_auc_epoch=train_auc,
+                    valid_acc_epoch=valid_acc,
+                    valid_auc_epoch=valid_auc,
                 )
-
-=======
+            )
     if tune:
         return valid_auc
->>>>>>> 1de1766a
     print()
 
     print("Trained Model!")
@@ -327,9 +280,12 @@
 
     print("Predicting Results...")
 
-    if settings["best_model_activate"]:
-        best_model_path = save_settings.get_best_model_path(settings["model_name"])
-        model = torch.load(best_model_path)
+    if settings["model_name"] == "lgbm":
+        pass
+    else:
+        if settings["best_model_activate"]:
+            best_model_path = save_settings.get_best_model_path(settings["model_name"])
+            model = torch.load(best_model_path)
 
     # Get predicted data for submission
     if settings["is_graph_model"]:
