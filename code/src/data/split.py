--- conflicted
+++ resolved
@@ -101,49 +101,18 @@
 
     print("Splitting dataset...")
 
-<<<<<<< HEAD
-    # Group by user and combine all columns
-    column_list = data["train"].columns
-    data["train"] = (
-        data["train"]
-        .groupby("user_id")
-        .apply(lambda x: {c: x[c].values for c in column_list if c != "user_id"})
-    )
-    data["test"] = (
-        data["test"]
-        .groupby("user_id")
-        .apply(lambda x: {c: x[c].values for c in column_list if c != "user_id"})
-    )
-
-    # Change data to numpy arrays
-    data["train"] = data["train"].to_numpy()
-    data["test"] = data["test"].to_numpy()
-
-    # Fix to default seed 0
-    # This is needed when ensembling both files
-    ## Having both files with different train and valid datasets will prevent us from making a loss estimate
-    random.seed(0)
-
-    # Shuffle the train dataset
-    random.shuffle(data["train"])
-
-    # Divide train data and valid data by ratio
-    train_size = int(len(data["train"]) * settings["train_valid_split"])
-    data["valid"] = data["train"][train_size:]
-    data["train"] = data["train"][:train_size]
-=======
     if not settings["is_graph_model"]:
         # Group by user and combine all columns
         column_list = data["train"].columns
         data["train"] = (
             data["train"]
-            .groupby("userID")
-            .apply(lambda x: {c: x[c].values for c in column_list if c != "userID"})
+            .groupby("user_id")
+            .apply(lambda x: {c: x[c].values for c in column_list if c != "user_id"})
         )
         data["test"] = (
             data["test"]
-            .groupby("userID")
-            .apply(lambda x: {c: x[c].values for c in column_list if c != "userID"})
+            .groupby("user_id")
+            .apply(lambda x: {c: x[c].values for c in column_list if c != "user_id"})
         )
 
         # Change data to numpy arrays
@@ -181,7 +150,6 @@
 
         data["train"] = dict(edge=edge[:, train_edge_ids], label=label[train_edge_ids])
         data["valid"] = dict(edge=edge[:, valid_edge_ids], label=label[valid_edge_ids])
->>>>>>> 18b2c303
 
     print("Splitted Data!")
     print()
