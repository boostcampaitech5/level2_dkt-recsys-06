import numpy as np
import pandas as pd
import random
from sklearn.model_selection import KFold
import torch
from torch.utils.data import TensorDataset, DataLoader
import lightgbm


class DKTDataset(torch.utils.data.Dataset):
    def __init__(self, data: np.ndarray, settings: dict):
        """
        Initializes DKTDataset

        Parameters:
            data(np.ndarray): Numpy array of processed data
            settings(dict): Dictionary containing the settings
        """

        self.data = data

        # Fixed data length
        self.max_seq_len = settings[settings["model_name"].lower()]["max_seq_len"]

        # The column that is being predicted
        self.predict_column = settings["predict_column"]

        # The indexed columns
        self.index_column = settings["embedding_columns"]

        # The indexed columns
        self.non_index_column = settings["non_embedding_columns"]

    def __getitem__(self, index: int) -> dict:
        """
        Gets data in index
        Processes the data to return a dict with each column as the index

        Parameters:
            data(np.ndarray): Numpy array of processed data
            settings(dict): Dictionary containing the settings

        Returns:
            row_data(dict): Dictionary containing the data divided by the column
        """

        # Load from data
        row = self.data[index]

        # Load from data
        row_data = {
            i: torch.tensor(v + 1, dtype=torch.int)
            for i, v in row.items()
            if i in self.index_column
        }

        # Leave the predict column alone
        row_data[self.predict_column] = torch.tensor(
            row[self.predict_column], dtype=torch.int
        )

        for i in self.non_index_column:
            row_data[i] = torch.tensor(row[i])

        # Generate mask
        seq_len = len(list(row.values())[0])

        # Pad data
        if seq_len > self.max_seq_len:
            for k, seq in row_data.items():
                row_data[k] = seq[-self.max_seq_len :]
            mask = torch.ones(self.max_seq_len, dtype=torch.int16)
        else:
            for k, seq in row_data.items():
                # Pre-padding non-valid sequences
                tmp = torch.zeros(self.max_seq_len)
                tmp[self.max_seq_len - seq_len :] = row_data[k]
                row_data[k] = tmp
            mask = torch.zeros(self.max_seq_len, dtype=torch.int16)
            mask[-seq_len:] = 1

        # Save mask
        row_data["mask"] = mask

        # Generate interaction
        interaction = row_data[self.predict_column] + 1
        interaction = interaction.roll(shifts=1)
        interaction_mask = row_data["mask"].roll(shifts=1)
        interaction_mask[0] = 0
        interaction = (interaction * interaction_mask).to(torch.int64)
        row_data["interaction"] = interaction
        row_data = {k: v.int() for k, v in row_data.items()}

        return row_data

    def __len__(self) -> int:
        return len(self.data)


def data_split(data: dict, settings: dict, num_kfolds: int, silence=False) -> None:
    """
    Splits train data to train data and validation data

    Parameters:
        data(dict): Dictionary containing the processed data
        settings(dict): Dictionary containing the settings
        num_kfolds(int): The number of folds to split.
                         If smaller than 2, then split with "train_valid_split".
    """
    # print disable
    if silence:
        global print
        print = str
    print("Splitting dataset...")

<<<<<<< HEAD
    if not settings["is_graph_model"]:
        if settings["model_name"] == "lgbm":
            users_train = list(
                zip(
                    data["train"]["user_id"].value_counts().index,
                    data["train"]["user_id"].value_counts(),
                )
            )
            random.shuffle(users_train)

            train_size = int(len(data["train"]) * settings["train_valid_split"])
            sum_of_train_data = 0
            user_ids = []

            for user_id, count in users_train:
                sum_of_train_data += count
                if train_size < sum_of_train_data:
                    break
                user_ids.append(user_id)

            data["valid"] = data["train"][
                data["train"]["user_id"].isin(user_ids) == False
            ]
            data["train"] = data["train"][data["train"]["user_id"].isin(user_ids)]

            # valid데이터셋은 각 유저의 마지막 interaction만 추출
            data["valid"] = data["valid"][
                data["valid"]["user_id"] != data["valid"]["user_id"].shift(-1)
            ]
            data["test"] = data["test"][
                data["test"]["user_id"] != data["test"]["user_id"].shift(-1)
            ]

        else:
            # Group by user and combine all columns
            column_list = data["train"].columns
            data["train"] = (
                data["train"]
                .groupby("user_id")
                .apply(
                    lambda x: {c: x[c].values for c in column_list if c != "user_id"}
                )
            )
            data["test"] = (
                data["test"]
                .groupby("user_id")
                .apply(
                    lambda x: {c: x[c].values for c in column_list if c != "user_id"}
                )
            )

            # Change data to numpy arrays
            data["train"] = data["train"].to_numpy()
            data["test"] = data["test"].to_numpy()

            # Fix to default seed 0
            # This is needed when ensembling both files
            ## Having both files with different train and valid datasets will prevent us from making a loss estimate
            random.seed(0)

            # Shuffle the train dataset randomly
            random.shuffle(data["train"])

            # Divide data by ratio
            train_size = int(len(data["train"]) * settings["train_valid_split"])
            data["valid"] = data["train"][train_size:]
            data["train"] = data["train"][:train_size]
=======
    # Split by train_valid_split
    if num_kfolds <= 1:
        if not settings["is_graph_model"]:
            # Group by user and combine all columns
            def data_split_by_seq(input_df: pd.DataFrame):
                input_df = input_df.iloc[-settings["max_train_length"] :]
                return input_df.groupby(
                    np.flip(np.arange(len(input_df.index)))
                    // settings[settings["model_name"].lower()]["max_seq_len"]
                ).apply(
                    lambda x: {c: x[c].values for c in column_list if c != "user_id"}
                )

            # Group by user and combine all columns
            column_list = data["train"].columns
            if settings["extra_split"]:
                data["train"] = (
                    data["train"].groupby("user_id").apply(data_split_by_seq)
                )
            else:
                data["train"] = (
                    data["train"]
                    .groupby("user_id")
                    .apply(
                        lambda x: {
                            c: x[c].values for c in column_list if c != "user_id"
                        }
                    )
                )

            data["test"] = (
                data["test"]
                .groupby("user_id")
                .apply(
                    lambda x: {c: x[c].values for c in column_list if c != "user_id"}
                )
            )

            # Change data to numpy arrays
            data["train"] = data["train"].to_numpy()
            data["test"] = data["test"].to_numpy()

            # Fix to default seed 0
            # This is needed when ensembling both files
            ## Having both files with different train and valid datasets will prevent us from making a loss estimate
            random.seed(0)

            # Shuffle the train dataset randomly
            random.shuffle(data["train"])

            # Divide data by ratio
            train_size = int(len(data["train"]) * settings["train_valid_split"])
            data["valid_0"] = data["train"][train_size:]
            data["train_0"] = data["train"][:train_size]

        else:
            np.random.seed(0)

            # size : # of edge of train
            size_all = len(data["train"]["label"])
            train_size = int(size_all * settings["train_valid_split"])

            edge_ids = np.arange(size_all)
            edge_ids = np.random.permutation(edge_ids)

            train_edge_ids = edge_ids[:train_size]
            valid_edge_ids = edge_ids[train_size:]
>>>>>>> 1de1766a

            edge, label = data["train"]["edge"], data["train"]["label"]

            data["train_0"] = dict(
                edge=edge[:, train_edge_ids], label=label[train_edge_ids]
            )
            data["valid_0"] = dict(
                edge=edge[:, valid_edge_ids], label=label[valid_edge_ids]
            )

    # Split into K-folds
    else:
        kf = KFold(n_splits=num_kfolds, shuffle=True, random_state=0)
        if not settings["is_graph_model"]:
            # Group by user and combine all columns
            def data_split_by_seq(input_df: pd.DataFrame):
                input_df = input_df.iloc[-settings["max_train_length"] :]
                return input_df.groupby(
                    np.flip(np.arange(len(input_df.index)))
                    // settings[settings["model_name"].lower()]["max_seq_len"]
                ).apply(
                    lambda x: {c: x[c].values for c in column_list if c != "user_id"}
                )

            # Group by user and combine all columns
            column_list = data["train"].columns
            if settings["extra_split"]:
                data["train"] = (
                    data["train"].groupby("user_id").apply(data_split_by_seq)
                )
            else:
                data["train"] = (
                    data["train"]
                    .groupby("user_id")
                    .apply(
                        lambda x: {
                            c: x[c].values for c in column_list if c != "user_id"
                        }
                    )
                )
            data["test"] = (
                data["test"]
                .groupby("user_id")
                .apply(
                    lambda x: {c: x[c].values for c in column_list if c != "user_id"}
                )
            )

            # Change data to numpy arrays
            data["train"] = data["train"].to_numpy()
            data["test"] = data["test"].to_numpy()

            # Split data into K-folds
            for i, (train_idx, valid_idx) in enumerate(kf.split(data["train"])):
                data[f"train_{i}"] = data["train"][train_idx]
                data[f"valid_{i}"] = data["train"][valid_idx]

        else:
            np.random.seed(0)

            # size : # of edge of train
            size_all = len(data["train"]["label"])

            edge_ids = np.arange(size_all)
            edge_ids = np.random.permutation(edge_ids)

            edge, label = data["train"]["edge"], data["train"]["label"]

            # Split data into K-folds
            for i, (train_idx, valid_idx) in enumerate(kf.split(edge_ids)):
                train_edge_ids = edge_ids[train_idx]
                valid_edge_ids = edge_ids[valid_idx]
                data[f"train_{i}"] = dict(
                    edge=edge[:, train_edge_ids], label=label[train_edge_ids]
                )
                data[f"valid_{i}"] = dict(
                    edge=edge[:, valid_edge_ids], label=label[valid_edge_ids]
                )

    print("Splitted Data!")
    print()

    return


def create_datasets(data: dict, settings: dict, k: int, silence=False) -> dict:
    """
    Creates datasets using the train, valid, test data

    Parameters:
        data(dict): Dictionary containing processed dataframes
        settings(dict): Dictionary containing the settings
        k(int): The id of the fold to use for validation

    Returns:
        dataset(dict): Dictionary containing loaded datasets
    """
    # print disable
    if silence:
        global print
        print = str
    # For graph_based models, omit this function
    if settings["is_graph_model"]:
        dataset = {
            "train": data[f"train_{k}"],
            "valid": data[f"valid_{k}"],
            "test": data["test"],
        }
        return dataset
    elif settings["model_name"] == "lgbm":
        data["y_train"] = data["train"]["answer_code"]
        data["y_valid"] = data["valid"]["answer_code"]

        data["train"] = data["train"].drop(["answer_code"], axis=1)
        data["valid"] = data["valid"].drop(["answer_code"], axis=1)

        data["test"] = data["test"].drop(["answer_code"], axis=1)

        dataset = {
            "train": lightgbm.Dataset(data["train"], data["y_train"]),
            "valid": lightgbm.Dataset(data["valid"], data["y_valid"]),
            "test": data["test"],
        }
        return dataset

    print("Creating Datasets!")
    dataset = dict()

    # Create datasets using class
    dataset["train"] = DKTDataset(data[f"train_{k}"], settings)
    dataset["valid"] = DKTDataset(data[f"valid_{k}"], settings)
    dataset["test"] = DKTDataset(data["test"], settings)

    print("Created Datasets!")
    print()

    return dataset


def create_dataloader(dataset: dict, settings: dict, tune=False, silence=False) -> dict:
    """
    Creates dataloader from datasets.

    Parameters:
        dataset(dict): Dictionary containing datasets.

    Returns:
        dataloader(dict): Dictionary loaded dataloaders.
    """
    # print disable
    if silence:
        global print
        print = str
    print("Creating Dataloader...")

    dataloader = dict()
    if settings["is_graph_model"]:
        dataloader["train"] = dataset["train"]
        dataloader["valid"] = dataset["valid"]
        dataloader["test"] = dataset["test"]
    elif settings["model_name"] == "lgbm":
        print("LightGBM doesn't require DataLoader")
        pass
    else:
        # Create dataloader
        dataloader["train"] = DataLoader(
            dataset["train"],
            batch_size=settings["batch_size"],
            shuffle=True,
            num_workers=settings["num_workers"],
            pin_memory=False,
        )
        dataloader["valid"] = DataLoader(
            dataset["valid"],
            batch_size=settings["batch_size"],
            shuffle=False,
            num_workers=settings["num_workers"],
            pin_memory=False,
        )
        dataloader["test"] = DataLoader(
            dataset["test"],
            batch_size=settings["batch_size"],
            shuffle=False,
            num_workers=settings["num_workers"],
            pin_memory=False,
        )

    print("Created Dataloader!")
    print()
    if tune:
        return dataloader, settings
    return dataloader<|MERGE_RESOLUTION|>--- conflicted
+++ resolved
@@ -113,97 +113,70 @@
         print = str
     print("Splitting dataset...")
 
-<<<<<<< HEAD
-    if not settings["is_graph_model"]:
-        if settings["model_name"] == "lgbm":
-            users_train = list(
-                zip(
-                    data["train"]["user_id"].value_counts().index,
-                    data["train"]["user_id"].value_counts(),
-                )
-            )
-            random.shuffle(users_train)
-
-            train_size = int(len(data["train"]) * settings["train_valid_split"])
-            sum_of_train_data = 0
-            user_ids = []
-
-            for user_id, count in users_train:
-                sum_of_train_data += count
-                if train_size < sum_of_train_data:
-                    break
-                user_ids.append(user_id)
-
-            data["valid"] = data["train"][
-                data["train"]["user_id"].isin(user_ids) == False
-            ]
-            data["train"] = data["train"][data["train"]["user_id"].isin(user_ids)]
-
-            # valid데이터셋은 각 유저의 마지막 interaction만 추출
-            data["valid"] = data["valid"][
-                data["valid"]["user_id"] != data["valid"]["user_id"].shift(-1)
-            ]
-            data["test"] = data["test"][
-                data["test"]["user_id"] != data["test"]["user_id"].shift(-1)
-            ]
-
-        else:
-            # Group by user and combine all columns
-            column_list = data["train"].columns
-            data["train"] = (
-                data["train"]
-                .groupby("user_id")
-                .apply(
-                    lambda x: {c: x[c].values for c in column_list if c != "user_id"}
-                )
-            )
-            data["test"] = (
-                data["test"]
-                .groupby("user_id")
-                .apply(
-                    lambda x: {c: x[c].values for c in column_list if c != "user_id"}
-                )
-            )
-
-            # Change data to numpy arrays
-            data["train"] = data["train"].to_numpy()
-            data["test"] = data["test"].to_numpy()
-
-            # Fix to default seed 0
-            # This is needed when ensembling both files
-            ## Having both files with different train and valid datasets will prevent us from making a loss estimate
-            random.seed(0)
-
-            # Shuffle the train dataset randomly
-            random.shuffle(data["train"])
-
-            # Divide data by ratio
-            train_size = int(len(data["train"]) * settings["train_valid_split"])
-            data["valid"] = data["train"][train_size:]
-            data["train"] = data["train"][:train_size]
-=======
     # Split by train_valid_split
     if num_kfolds <= 1:
         if not settings["is_graph_model"]:
-            # Group by user and combine all columns
-            def data_split_by_seq(input_df: pd.DataFrame):
-                input_df = input_df.iloc[-settings["max_train_length"] :]
-                return input_df.groupby(
-                    np.flip(np.arange(len(input_df.index)))
-                    // settings[settings["model_name"].lower()]["max_seq_len"]
-                ).apply(
-                    lambda x: {c: x[c].values for c in column_list if c != "user_id"}
-                )
-
-            # Group by user and combine all columns
-            column_list = data["train"].columns
-            if settings["extra_split"]:
-                data["train"] = (
-                    data["train"].groupby("user_id").apply(data_split_by_seq)
-                )
+            if settings["model_name"] == "lgbm":
+                users_train = list(
+                    zip(
+                        data["train"]["user_id"].value_counts().index,
+                        data["train"]["user_id"].value_counts(),
+                    )
+                )
+                random.shuffle(users_train)
+
+                train_size = int(len(data["train"]) * settings["train_valid_split"])
+                sum_of_train_data = 0
+                user_ids = []
+
+                for user_id, count in users_train:
+                    sum_of_train_data += count
+                    if train_size < sum_of_train_data:
+                        break
+                    user_ids.append(user_id)
+
+                data["valid"] = data["train"][
+                    data["train"]["user_id"].isin(user_ids) == False
+                ]
+                data["train_0"] = data["train"][data["train"]["user_id"].isin(user_ids)]
+
+                # valid데이터셋은 각 유저의 마지막 interaction만 추출
+                data["valid_0"] = data["valid"][
+                    data["valid"]["user_id"] != data["valid"]["user_id"].shift(-1)
+                ]
+                data["test"] = data["test"][
+                    data["test"]["user_id"] != data["test"]["user_id"].shift(-1)
+                ]
             else:
-                data["train"] = (
-                    data["train"]
+                # Group by user and combine all columns
+                def data_split_by_seq(input_df: pd.DataFrame):
+                    input_df = input_df.iloc[-settings["max_train_length"] :]
+                    return input_df.groupby(
+                        np.flip(np.arange(len(input_df.index)))
+                        // settings[settings["model_name"].lower()]["max_seq_len"]
+                    ).apply(
+                        lambda x: {
+                            c: x[c].values for c in column_list if c != "user_id"
+                        }
+                    )
+
+                column_list = data["train"].columns
+                if settings["extra_split"]:
+                    data["train"] = (
+                        data["train"].groupby("user_id").apply(data_split_by_seq)
+                    )
+                else:
+                    data["train"] = (
+                        data["train"]
+                        .groupby("user_id")
+                        .apply(
+                            lambda x: {
+                                c: x[c].values for c in column_list if c != "user_id"
+                            }
+                        )
+                    )
+                data["test"] = (
+                    data["test"]
                     .groupby("user_id")
                     .apply(
                         lambda x: {
@@ -212,30 +185,22 @@
                     )
                 )
 
-            data["test"] = (
-                data["test"]
-                .groupby("user_id")
-                .apply(
-                    lambda x: {c: x[c].values for c in column_list if c != "user_id"}
-                )
-            )
-
-            # Change data to numpy arrays
-            data["train"] = data["train"].to_numpy()
-            data["test"] = data["test"].to_numpy()
-
-            # Fix to default seed 0
-            # This is needed when ensembling both files
-            ## Having both files with different train and valid datasets will prevent us from making a loss estimate
-            random.seed(0)
-
-            # Shuffle the train dataset randomly
-            random.shuffle(data["train"])
-
-            # Divide data by ratio
-            train_size = int(len(data["train"]) * settings["train_valid_split"])
-            data["valid_0"] = data["train"][train_size:]
-            data["train_0"] = data["train"][:train_size]
+                # Change data to numpy arrays
+                data["train"] = data["train"].to_numpy()
+                data["test"] = data["test"].to_numpy()
+
+                # Fix to default seed 0
+                # This is needed when ensembling both files
+                # Having both files with different train and valid datasets will prevent us from making a loss estimate
+                random.seed(0)
+
+                # Shuffle the train dataset randomly
+                random.shuffle(data["train"])
+
+                # Divide data by ratio
+                train_size = int(len(data["train"]) * settings["train_valid_split"])
+                data["valid_0"] = data["train"][train_size:]
+                data["train_0"] = data["train"][:train_size]
 
         else:
             np.random.seed(0)
@@ -249,7 +214,6 @@
 
             train_edge_ids = edge_ids[:train_size]
             valid_edge_ids = edge_ids[train_size:]
->>>>>>> 1de1766a
 
             edge, label = data["train"]["edge"], data["train"]["label"]
 
@@ -264,25 +228,70 @@
     else:
         kf = KFold(n_splits=num_kfolds, shuffle=True, random_state=0)
         if not settings["is_graph_model"]:
-            # Group by user and combine all columns
-            def data_split_by_seq(input_df: pd.DataFrame):
-                input_df = input_df.iloc[-settings["max_train_length"] :]
-                return input_df.groupby(
-                    np.flip(np.arange(len(input_df.index)))
-                    // settings[settings["model_name"].lower()]["max_seq_len"]
-                ).apply(
-                    lambda x: {c: x[c].values for c in column_list if c != "user_id"}
-                )
-
-            # Group by user and combine all columns
-            column_list = data["train"].columns
-            if settings["extra_split"]:
-                data["train"] = (
-                    data["train"].groupby("user_id").apply(data_split_by_seq)
-                )
+            if settings["model_name"] == "lgbm":
+                users_train = list(
+                    zip(
+                        data["train"]["user_id"].value_counts().index,
+                        data["train"]["user_id"].value_counts(),
+                    )
+                )
+                random.shuffle(users_train)
+
+                train_size = int(len(data["train"]) * settings["train_valid_split"])
+                sum_of_train_data = 0
+                user_ids = []
+
+                for user_id, count in users_train:
+                    sum_of_train_data += count
+                    if train_size < sum_of_train_data:
+                        break
+                    user_ids.append(user_id)
+
+                data["valid"] = data["train"][
+                    data["train"]["user_id"].isin(user_ids) == False
+                ]
+                data["train"] = data["train"][data["train"]["user_id"].isin(user_ids)]
+                data["valid"] = data["valid"][
+                    data["valid"]["user_id"] != data["valid"]["user_id"].shift(-1)
+                ]
+                data["test"] = data["test"][
+                    data["test"]["user_id"] != data["test"]["user_id"].shift(-1)
+                ]
+                # Split into K-folds
+                for i, (train_idx, valid_idx) in enumerate(kf.split(data["train"])):
+                    data[f"train_{i}"] = data["train"][train_idx]
+                    data[f"valid_{i}"] = data["train"][valid_idx]
             else:
-                data["train"] = (
-                    data["train"]
+                # Group by user and combine all columns
+                def data_split_by_seq(input_df: pd.DataFrame):
+                    input_df = input_df.iloc[-settings["max_train_length"] :]
+                    return input_df.groupby(
+                        np.flip(np.arange(len(input_df.index)))
+                        // settings[settings["model_name"].lower()]["max_seq_len"]
+                    ).apply(
+                        lambda x: {
+                            c: x[c].values for c in column_list if c != "user_id"
+                        }
+                    )
+
+                # Group by user and combine all columns
+                column_list = data["train"].columns
+                if settings["extra_split"]:
+                    data["train"] = (
+                        data["train"].groupby("user_id").apply(data_split_by_seq)
+                    )
+                else:
+                    data["train"] = (
+                        data["train"]
+                        .groupby("user_id")
+                        .apply(
+                            lambda x: {
+                                c: x[c].values for c in column_list if c != "user_id"
+                            }
+                        )
+                    )
+                data["test"] = (
+                    data["test"]
                     .groupby("user_id")
                     .apply(
                         lambda x: {
@@ -290,22 +299,15 @@
                         }
                     )
                 )
-            data["test"] = (
-                data["test"]
-                .groupby("user_id")
-                .apply(
-                    lambda x: {c: x[c].values for c in column_list if c != "user_id"}
-                )
-            )
-
-            # Change data to numpy arrays
-            data["train"] = data["train"].to_numpy()
-            data["test"] = data["test"].to_numpy()
-
-            # Split data into K-folds
-            for i, (train_idx, valid_idx) in enumerate(kf.split(data["train"])):
-                data[f"train_{i}"] = data["train"][train_idx]
-                data[f"valid_{i}"] = data["train"][valid_idx]
+
+                # Change data to numpy arrays
+                data["train"] = data["train"].to_numpy()
+                data["test"] = data["test"].to_numpy()
+
+                # Split data into K-folds
+                for i, (train_idx, valid_idx) in enumerate(kf.split(data["train"])):
+                    data[f"train_{i}"] = data["train"][train_idx]
+                    data[f"valid_{i}"] = data["train"][valid_idx]
 
         else:
             np.random.seed(0)
@@ -359,20 +361,27 @@
             "test": data["test"],
         }
         return dataset
+
     elif settings["model_name"] == "lgbm":
-        data["y_train"] = data["train"]["answer_code"]
-        data["y_valid"] = data["valid"]["answer_code"]
-
-        data["train"] = data["train"].drop(["answer_code"], axis=1)
-        data["valid"] = data["valid"].drop(["answer_code"], axis=1)
+        data[f"y_train_{k}"] = data[f"train_{k}"]["answer_code"]
+        data[f"y_valid_{k}"] = data[f"valid_{k}"]["answer_code"]
+
+        data[f"train_{k}"] = data[f"train_{k}"].drop(["answer_code"], axis=1)
+        data[f"valid_{k}"] = data[f"valid_{k}"].drop(["answer_code"], axis=1)
 
         data["test"] = data["test"].drop(["answer_code"], axis=1)
 
+        data["train"] = data[f"train_{k}"]
+        data["valid"] = data[f"valid_{k}"]
+
+        data["y_train"] = data[f"y_train_{k}"]
+        data["y_valid"] = data[f"y_valid_{k}"]
         dataset = {
-            "train": lightgbm.Dataset(data["train"], data["y_train"]),
-            "valid": lightgbm.Dataset(data["valid"], data["y_valid"]),
+            "train": lightgbm.Dataset(data[f"train_{k}"], data[f"y_train_{k}"]),
+            "valid": lightgbm.Dataset(data[f"valid_{k}"], data[f"y_valid_{k}"]),
             "test": data["test"],
         }
+
         return dataset
 
     print("Creating Datasets!")
