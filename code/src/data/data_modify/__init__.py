from .process_general import *
from .process_age import *
from .process_feature_test_cat import *
<<<<<<< HEAD
from .process_count_user_correct import *
from .process_count_user_total_answer import *
from .process_test_mean_sum import *
from .process_tag_mean_sum import *
=======
from .process_feature_solved_num import *
>>>>>>> 1de1766a
<|MERGE_RESOLUTION|>--- conflicted
+++ resolved
@@ -1,11 +1,8 @@
 from .process_general import *
 from .process_age import *
 from .process_feature_test_cat import *
-<<<<<<< HEAD
 from .process_count_user_correct import *
 from .process_count_user_total_answer import *
 from .process_test_mean_sum import *
 from .process_tag_mean_sum import *
-=======
-from .process_feature_solved_num import *
->>>>>>> 1de1766a
+from .process_feature_solved_num import *